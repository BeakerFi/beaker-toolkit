--- conflicted
+++ resolved
@@ -1,11 +1,10 @@
+use radix_engine::types::{BnumI256, BnumU256, Decimal};
 use crate::exponential::Exponential;
-use radix_engine::types::{BnumI256, BnumU256, Decimal};
 
 pub const LN_2: Decimal = Decimal(BnumI256::from_digits([693147180559945309, 0, 0, 0]));
 pub const LN_10: Decimal = Decimal(BnumI256::from_digits([2302585092994045684, 0, 0, 0]));
 // Next power of two for the BunmU256 representation of the Decimal 1
-pub const NEXT_POWER_OF_TWO_FOR_ONE: BnumU256 =
-    BnumU256::from_digits([1152921504606846976, 0, 0, 0]);
+pub const NEXT_POWER_OF_TWO_FOR_ONE: BnumU256 = BnumU256::from_digits([1152921504606846976, 0, 0, 0]);
 
 pub trait Logarithm {
     fn ln(self) -> Self;
@@ -22,10 +21,7 @@
     /// x_{n+1} = x_n + ( y - exp(x_n) )/( y + exp(x_n) ).
     /// Halley's method has a cubic convergence rate.
     fn ln(self) -> Self {
-        assert!(
-            self.is_positive(),
-            "Logarithm is only defined for positive numbers"
-        );
+        assert!(self.is_positive(), "Logarithm is only defined for positive numbers");
 
         // If x < 1 we compute -ln(1/x) instead
         if self < Decimal::one()
@@ -34,31 +30,16 @@
         }
         else {
 
-<<<<<<< HEAD
-        let pow_two = self_256.next_power_of_two() / NEXT_POWER_OF_TWO_FOR_ONE;
-        let n = pow_two.0.ilog2() as u32;
-=======
             // Because, exp overflows very quickly, we rewrite y = 2^n(1 + x) with 0=< x <1.
             // This is possible because we make sure that y >= 1
             // Therefore, ln(y) = ln(1+x) + n*ln(2)
             let self_256 = BnumU256::try_from(self.0).unwrap();
->>>>>>> bdcb9b58
 
             let pow_two = self_256.next_power_of_two()/NEXT_POWER_OF_TWO_FOR_ONE;
             let n = if pow_two == BnumU256::ONE { 0 } else { pow_two.0.ilog2() as u32 };
 
             let initial_value = self / Decimal::try_from(pow_two).unwrap();
 
-<<<<<<< HEAD
-        // Keep going while last and result are not equal ie. their difference is > 10^-18
-        while last != result {
-            last = result;
-            let exp_last = last.exp();
-            result = last + (initial_value - exp_last) / (initial_value + exp_last) * 2;
-        }
-
-        result + Decimal::from(n) * LN_2
-=======
             let mut result = initial_value;
             let mut last = result + Decimal::ONE;
 
@@ -71,68 +52,52 @@
 
             result + Decimal::from(n)*LN_2
         }
->>>>>>> bdcb9b58
     }
 
     /// Returns the binary logarithm of a [`Decimal`].
     fn log2(self) -> Self {
-        self.ln() / LN_2
+        self.ln()/LN_2
     }
 
     /// Returns the decimal logarithm of a [`Decimal`].
     fn log10(self) -> Self {
-        self.ln() / LN_10
+        self.ln()/LN_10
     }
 
     /// Returns the logarithm of a [`Decimal`] in a given base.
     fn lob_base(self, base: Decimal) -> Self {
-        self.ln() / base.ln()
+        self.ln()/base.ln()
     }
 }
 
 #[cfg(test)]
-<<<<<<< HEAD
-mod test_ln {
-=======
 mod test_ln{
     use radix_engine::types::{BnumI256, dec, Decimal};
     use crate::logarithm::{LN_2, Logarithm};
     use crate::{RELATIVE_PRECISION};
->>>>>>> bdcb9b58
     use crate::exponential::Exponential;
-    use crate::logarithm::Logarithm;
-    use crate::RELATIVE_PRECISION;
-    use radix_engine::types::{dec, Decimal};
 
     #[test]
     #[should_panic]
-    fn test_ln_neg() {
+    fn test_ln_neg()
+    {
         let _m = dec!(-5).ln();
     }
 
     #[test]
     #[should_panic]
-    fn test_ln_zero() {
+    fn test_ln_zero()
+    {
         let _m = Decimal::zero().ln();
     }
 
     #[test]
-<<<<<<< HEAD
-    fn test_ln_1() {
-        println!("{}", Decimal::ONE.ln());
-=======
     fn test_ln_1()
     {
->>>>>>> bdcb9b58
         assert!(Decimal::ONE.ln().abs() <= RELATIVE_PRECISION)
     }
 
     #[test]
-<<<<<<< HEAD
-    fn test_ln_12() {
-        let rel_prec =
-            (dec!(12).ln() - dec!("2.484906649788000310")).abs() / dec!("2.484906649788000310");
-=======
     fn test_ln_0_5()
     {
         let rel_prec = (dec!("0.5").ln() + LN_2).abs()/LN_2;
@@ -151,20 +116,21 @@
     fn test_ln_12()
     {
         let rel_prec = (dec!(12).ln() - dec!("2.484906649788000310")).abs()/dec!("2.484906649788000310");
->>>>>>> bdcb9b58
         assert!(rel_prec < RELATIVE_PRECISION)
     }
 
     #[test]
-    fn test_ln_e() {
+    fn test_ln_e()
+    {
         let rel_prec = (Decimal::ONE.exp().ln() - Decimal::ONE).abs();
         assert!(rel_prec < RELATIVE_PRECISION);
     }
 
     #[test]
-    fn test_ln_max() {
-        let rel_prec = (dec!("135.305999368893231589") - Decimal::MAX.ln()).abs()
-            / dec!("135.305999368893231589");
-        assert!(rel_prec < RELATIVE_PRECISION);
+    fn test_ln_max()
+    {
+        let rel_prec = (dec!("135.305999368893231589") - Decimal::MAX.ln()).abs()/dec!("135.305999368893231589");
+        assert!( rel_prec < RELATIVE_PRECISION);
     }
+
 }